--- conflicted
+++ resolved
@@ -56,7 +56,6 @@
 </p>
 
 <p class="m-0 p-0">
-<<<<<<< HEAD
   <button id="viewport-save-topo" title="Save TopoViewer" onclick="viewportButtonsSaveTopo()"
     class="btn-icon-hover-clean">
     <span class="inline-flex items-center justify-center text-xl">
@@ -75,8 +74,7 @@
 </p>
 
 <p class="m-0 p-0">
-=======
->>>>>>> ec47a0f0
+
   <button id="viewport-about" title="About TopoViewer" onclick="showPanelAbout()"
     class="btn-icon-hover-clean">
     <span class="inline-flex items-center justify-center text-xl">
