@import "tailwindcss";

/* Tailwind v4 Configuration */
@source "./../../../../src/topoViewer/**/*.{ts,tsx,html}";
@source "./../../../../src/topoViewerEditor/**/*.{ts,tsx,html}";

@theme {
  /* Custom colors from tailwind.config.js */
  --color-vscode-bg: var(--vscode-editor-background);
  --color-vscode-fg: var(--vscode-editor-foreground);
  --color-vscode-panel-bg: var(--vscode-panel-background);
  --color-vscode-panel-fg: var(--vscode-panel-foreground);
  --color-vscode-sidebar-bg: var(--vscode-sideBar-background);
  --color-vscode-sidebar-fg: var(--vscode-sideBar-foreground);
  --color-vscode-button-bg: var(--vscode-button-background);
  --color-vscode-button-fg: var(--vscode-button-foreground);
  --color-vscode-button-hover: var(--vscode-button-hoverBackground);
  --color-vscode-input-bg: var(--vscode-input-background);
  --color-vscode-input-fg: var(--vscode-input-foreground);
  --color-vscode-input-border: var(--vscode-input-border);
  --color-vscode-dropdown-bg: var(--vscode-dropdown-background);
  --color-vscode-dropdown-fg: var(--vscode-dropdown-foreground);
  --color-vscode-dropdown-border: var(--vscode-dropdown-border);
  --color-vscode-link: var(--vscode-textLink-foreground);
  --color-vscode-link-hover: var(--vscode-textLink-activeForeground);

  /* Dark theme colors */
  --color-dark-navbar: rgb(24, 24, 24);
  --color-dark-panel: rgb(40, 40, 40);
  --color-dark-border: #363636;
  --color-dark-text: #ffffff;
  --color-dark-text-muted: #b5b5b5;

  /* Light theme colors */
  --color-light-navbar: rgb(70, 86, 246);
  --color-light-panel: #ffffff;
  --color-light-border: #dbdbdb;
  --color-light-text: #000000;
  --color-light-text-muted: #4a4a4a;

  /* Custom font sizes */
  --font-size-xxs: 0.625rem;

  /* Custom spacing */
  --spacing-18: 4.5rem;
  --spacing-88: 22rem;

  /* Custom box shadows */
  --shadow-panel: 0 8px 24px rgba(0, 0, 0, 0.15);
  --shadow-panel-dark: 0 8px 24px rgba(0, 0, 0, 0.3);
  --shadow-navbar: 0px 3px 6px rgba(0, 0, 0, 0.1);
  --shadow-navbar-dark: 0px 3px 6px rgba(0, 0, 0, 0.4);

  /* Custom z-index values */
  --z-9: 9;
  --z-99: 99;
  --z-999: 999;
  --z-9999: 9999;
  --z-99999: 99999;
}

/* Dark mode selector */
@variant dark (&:where(.dark, [data-theme="dark"], .dark *));

/* VSCode Theme Variables */
:root {
  --bg-primary: var(--vscode-editor-background);
  --bg-secondary: var(--vscode-panel-background);
  --bg-hover: var(--vscode-list-hoverBackground);
  --text-primary: var(--vscode-editor-foreground);
  --text-secondary: var(--vscode-descriptionForeground);
  --border: var(--vscode-panel-border);
  --accent: var(--vscode-button-background);
  --accent-hover: var(--vscode-button-hoverBackground);
  --success: var(--vscode-charts-green);
  --warning: var(--vscode-charts-yellow);
  --error: var(--vscode-charts-red);
  --info: var(--vscode-charts-blue);
  --diff-add: var(--vscode-diffEditor-insertedTextBorder, var(--vscode-charts-green));
  --diff-add-bg: var(--vscode-diffEditor-insertedTextBackground);
  --diff-add-line-bg: var(--vscode-diffEditor-insertedLineBackground, var(--vscode-diffEditor-insertedTextBackground));
  --diff-remove: var(--vscode-diffEditor-removedTextBorder, var(--vscode-charts-red));
  --diff-remove-bg: var(--vscode-diffEditor-removedTextBackground);
  --diff-remove-line-bg: var(--vscode-diffEditor-removedLineBackground, var(--vscode-diffEditor-removedTextBackground));
  --diff-line-number: var(--vscode-editorLineNumber-foreground);
  /* Navbar height for viewport offset */
  --navbar-height: 4.5rem;
}

@layer base {

  html,
  body {
    height: 100%;
    width: 100%;
    margin: 0;
    padding: 0;
    overflow: hidden;
    background: var(--bg-primary);
    color: var(--text-primary);
    font-family: var(--vscode-font-family);
    font-size: var(--vscode-font-size);
  }
}

/* Custom component classes using Tailwind */
@layer components {

  /* Ensure filterable dropdown menus don't propagate scroll to parents */
  .filterable-dropdown-menu {
    overscroll-behavior: contain;
  }

  /* Button styles */
  .btn {
    display: inline-flex;
    align-items: center;
    justify-content: center;
    padding: 0.5rem 1rem;
    font-weight: 500;
    border-radius: 0.375rem;
    transition-property: color, background-color, border-color, text-decoration-color, fill, stroke;
    transition-duration: 150ms;
    transition-timing-function: cubic-bezier(0.4, 0, 0.2, 1);
    outline: none;
    background-color: var(--vscode-button-secondaryBackground);
    color: var(--vscode-button-secondaryForeground);
  }

  .btn:hover {
    background-color: var(--vscode-button-secondaryHoverBackground, var(--vscode-button-hoverBackground));
    cursor: pointer;
  }

  .btn-primary {
    background-color: var(--accent);
    color: var(--vscode-button-foreground);
  }

  .btn-primary:hover {
    background-color: var(--accent-hover);
  }

  .btn-secondary {
    background-color: var(--vscode-button-secondaryBackground);
    color: var(--vscode-button-secondaryForeground);
  }

  .btn-secondary:hover {
    background-color: var(--vscode-button-secondaryHoverBackground, var(--vscode-button-secondaryBackground));
  }

  .btn-outlined {
    border: 1px solid var(--accent);
    color: var(--accent);
    background-color: transparent;
  }

  .btn-outlined:hover {
    background-color: var(--bg-hover);
  }

  .btn-danger {
    border: 1px solid var(--error);
    color: var(--error);
    background-color: transparent;
  }

  .btn-danger:hover {
    background-color: var(--error);
    color: var(--color-vscode-button-fg)
  }

  .btn-small {
    padding: 0.25rem 0.75rem;
  }

  .btn-icon {
    padding: 0.5rem;
  }

  .btn-icon-hover-clean {
    padding: 0.5rem;
    background-color: transparent;
    transition: ho;
    transition-property: color, background-color, border-color, text-decoration-color, fill, stroke;
    transition-duration: 150ms;
    transition-timing-function: cubic-bezier(0.4, 0, 0.2, 1);
    outline: none;
    border-radius: var(--radius-md);
  }

  .btn-icon-hover-clean:hover {
    background-color: var(--vscode-button-hoverBackground);
    cursor: pointer;
  }

  /* Panel styles */
  .panel {
    background-color: var(--bg-secondary);
    border: 1px solid var(--border);
    border-radius: 0.5rem;
    box-shadow: 0 4px 6px rgba(0, 0, 0, 0.1);
  }

  .panel-heading,
  .panel-header {
    background-color: var(--vscode-sideBar-background);
    border-bottom: 1px solid var(--border);
    padding: 0.75rem 1rem;
    font-weight: 600;
    font-size: 0.875rem;
  }

  .panel-block {
    border-bottom: 1px solid var(--border);
    padding: 0.75rem 1rem;
  }

  /*only the footer (last direct child of .panel) removes it */
  .panel>.panel-block:last-child {
    border-bottom: 0;
  }

  /* Dropdown styles */
  .dropdown-menu {
    background-color: var(--vscode-dropdown-background,
        var(--vscode-editor-background));
    border: 1px solid var(--vscode-dropdown-border,
        var(--vscode-editor-foreground));
    position: absolute;
    z-index: 50;
    margin-top: 0.25rem;
    border-radius: 0.375rem;
    box-shadow: 0 10px 15px rgba(0, 0, 0, 0.2);
    min-width: 12rem;
    max-width: 20rem;
  }

  .dropdown-button {
    padding: 0.5rem 0.75rem;
    font-size: var(--vscode-font-size);
    border-radius: 0.25rem;
    display: inline-flex;
    align-items: center;
    background-color: var(--vscode-dropdown-background,
        var(--vscode-editor-background));
    color: var(--vscode-dropdown-foreground,
        var(--text-primary));
  }

  .dropdown-button:hover {
    background-color: var(--vscode-list-hoverBackground,
        var(--bg-hover));
  }

  .dropdown-item {
    color: var(--vscode-dropdown-foreground,
        var(--text-primary));
    display: block;
    padding: 0.5rem 1rem;
    font-size: var(--vscode-font-size);
    cursor: pointer;
  }

  .dropdown-item:hover {
    background-color: var(--vscode-list-hoverBackground,
        var(--bg-hover));
  }

  /* Tippy.js theme for add node menu */
  .tippy-box[data-theme~='dropdown-menu'] {
    background-color: var(--vscode-dropdown-background) !important;
    color: var(--vscode-dropdown-foreground) !important;
    border: 1px solid var(--vscode-dropdown-border) !important;
    border-radius: 0.375rem;
    box-shadow: var(--vscode-widget-shadow, 0 2px 8px rgba(0, 0, 0, 0.16));
    padding: 0;
    font-family: var(--vscode-font-family);
    font-size: var(--vscode-font-size, 13px);
  }

  .tippy-box[data-theme~='dropdown-menu'] .tippy-content {
    padding: 0;
    background: transparent !important;
  }

  .tippy-box[data-theme~='dropdown-menu'] .tippy-arrow {
    color: var(--vscode-dropdown-background) !important;
  }

  .tippy-box[data-theme~='dropdown-menu'] .tippy-backdrop {
    background-color: var(--vscode-dropdown-background) !important;
  }

  /* Add node menu specific styles */
  .add-node-menu-item {
    padding: 0.5rem 1rem;
    display: flex;
    align-items: center;
    justify-content: space-between;
    transition: background-color 0.15s ease;
    color: var(--vscode-dropdown-foreground);
    background: transparent;
    cursor: pointer;
  }

  .add-node-menu-item:hover {
    background-color: var(--vscode-list-hoverBackground);
  }

  .add-node-menu-item:first-child {
    border-top-left-radius: 0.375rem;
    border-top-right-radius: 0.375rem;
  }

  .add-node-menu-item:last-child {
    border-bottom-left-radius: 0.375rem;
    border-bottom-right-radius: 0.375rem;
  }

  .add-node-menu-separator {
    height: 1px;
    background-color: var(--vscode-widget-border, var(--vscode-dropdown-border));
    margin: 0.25rem 0;
  }

  .add-node-edit-btn,
  .add-node-delete-btn {
    opacity: 0;
    transition: opacity 0.15s ease;
    padding: 0.25rem 0.5rem;
    font-size: 1.125rem;
    line-height: 1;
    border-radius: 0.25rem;
    background: transparent;
    border: none;
    cursor: pointer;
  }

  .add-node-edit-btn {
    color: var(--vscode-textLink-foreground);
  }

  .add-node-delete-btn {
    color: var(--vscode-errorForeground);
  }

  .add-node-menu-item:hover .add-node-edit-btn,
  .add-node-menu-item:hover .add-node-delete-btn {
    opacity: 1;
  }

  .add-node-edit-btn:hover {
    background-color: var(--vscode-toolbar-hoverBackground, rgba(90, 93, 94, 0.15));
  }

  .add-node-delete-btn:hover {
    background-color: var(--vscode-toolbar-hoverBackground, rgba(90, 93, 94, 0.15));
  }

  /* Filter input styles */
  .filter-input:focus {
    border-color: var(--vscode-focusBorder) !important;
    outline: none !important;
  }

  .filterable-item {
    transition: background-color 0.1s ease;
  }

  /* Input styles */
  .slot-field-shell {
    display: flex;
    align-items: stretch;
    width: 100%;
    height: 100%;
    min-width: 6.5rem;
    border: 1px solid var(--vscode-input-border);
    border-radius: 0.375rem;
    background-color: var(--vscode-input-background);
    overflow: visible;
    transition: border-color 0.12s ease, box-shadow 0.12s ease;
  }

  .slot-field-shell:focus-within {
    border-color: var(--vscode-focusBorder);
    box-shadow: 0 0 0 1px var(--vscode-focusBorder);
  }

  .slot-dropdown {
    display: flex;
    align-items: stretch;
    flex: 1 1 auto;
    min-width: 0;
  }

  .slot-dropdown .filterable-dropdown {
    display: flex;
    align-items: stretch;
    width: 100%;
  }

  .slot-field-shell .filterable-dropdown-input-container {
    flex: 1 1 auto;
    display: flex;
    align-items: center;
    height: 100%;
  }

  .slot-field-shell .filterable-dropdown-input-container .input-field {
    flex: 1 1 auto;
    border: none;
    border-radius: 0;
    background: transparent;
    box-shadow: none;
    padding: 0.375rem 0.75rem;
    font-weight: 600;
    font-variant-numeric: tabular-nums;
  }

  .slot-field-shell .filterable-dropdown-input-container .input-field:focus {
    border: none;
    box-shadow: none;
  }

  .slot-badge {
    min-width: 2.5rem;
    display: flex;
    align-items: center;
    justify-content: center;
    height: 100%;
    padding: 0.375rem 0.45rem 0.375rem 0.2rem;
    border-right: 1px solid var(--vscode-input-border);
    background-color: var(--vscode-input-background);
    color: var(--vscode-editor-foreground);
    font-size: 0.8125rem;
    font-weight: 600;
    font-variant-numeric: tabular-nums;
    letter-spacing: -0.01em;
  }

  .slot-number-input {
    flex: 1 1 auto;
    min-width: 0;
    border: none;
    border-radius: 0;
    background: transparent;
    box-shadow: none;
    padding: 0.375rem 0.75rem;
    font-weight: 600;
    font-variant-numeric: tabular-nums;
    text-align: left;
  }

  .slot-number-input:focus {
    border: none;
    box-shadow: none;
    outline: none;
  }

  .input-field {
    background-color: var(--vscode-input-background);
    color: var(--vscode-input-foreground);
    border: 1px solid var(--vscode-input-border);
    width: 100%;
    padding: 0.375rem 0.75rem;
    border-radius: 0.375rem;
    outline: none;
  }

  .input-field:focus {
    border-color: var(--vscode-focusBorder);
    box-shadow: 0 0 0 2px var(--vscode-focusBorder);
  }

<<<<<<< HEAD
  .navbar-menu {
    position: absolute;
    right: 0;
    top: calc(100% + 0.25rem);
    min-width: 14rem;
    padding: 0.25rem 0;
    background-color: var(--vscode-menu-background, var(--vscode-dropdown-background, var(--vscode-editorWidget-background)));
    color: var(--vscode-menu-foreground, var(--vscode-foreground));
    border: 1px solid var(--vscode-menu-border, rgba(128, 128, 128, 0.35));
    border-radius: 0.375rem;
    box-shadow: 0 8px 20px rgba(0, 0, 0, 0.25);
    z-index: 30;
  }

  .navbar-menu-option {
    width: 100%;
    display: flex;
    align-items: center;
    justify-content: flex-start;
    background: transparent;
    border: none;
    color: inherit;
    padding: 0.5rem 0.75rem;
    font-size: 0.875rem;
    cursor: pointer;
    gap: 0.5rem;
    transition: background-color 0.1s ease, color 0.1s ease;
  }

  .navbar-menu-option span {
    flex: 1;
    text-align: left;
    white-space: nowrap;
  }

  .navbar-menu-option:hover,
  .navbar-menu-option:focus {
    background-color: var(--vscode-menu-selectionBackground, rgba(64, 166, 255, 0.18));
    color: var(--vscode-menu-selectionForeground, var(--vscode-foreground));
    outline: none;
  }

  .navbar-menu-option[data-selected="true"] {
    background-color: var(--vscode-menu-selectionBackground, rgba(64, 166, 255, 0.18));
    color: var(--vscode-menu-selectionForeground, var(--vscode-foreground));
  }

  .navbar-menu-option-check {
    margin-left: auto;
    opacity: 0;
    transition: opacity 0.1s ease;
  }

  .navbar-menu-option[data-selected="true"] .navbar-menu-option-check {
    opacity: 1;
  }
  
=======
>>>>>>> 9b258a25
  /* Label styles */
  .label {
    color: var(--text-primary);
    display: block;
    font-weight: 500;
  }

  /* Modal styles */
  .modal-backdrop {
    background-color: rgba(0, 0, 0, 0.5);
    position: fixed;
    top: 0;
    right: 0;
    bottom: 0;
    left: 0;
    z-index: 50;
  }

  .modal-content {
    background-color: var(--bg-secondary);
    border: 1px solid var(--border);
    position: fixed;
    top: 50%;
    left: 50%;
    transform: translate(-50%, -50%);
    border-radius: 0.5rem;
    box-shadow: 0 20px 25px rgba(0, 0, 0, 0.1);
    z-index: 50;
    max-width: 42rem;
    width: 100%;
    max-height: 90vh;
    overflow: auto;
  }

  /* Loading spinner */
  .loading-spinner {
    border-color: var(--vscode-progressBar-background);
    border-top-color: var(--accent);
    display: inline-block;
    width: 2rem;
    height: 2rem;
    border-width: 4px;
    border-radius: 9999px;
    animation: spin 1s linear infinite;
  }

  /* Navbar styles */
  .navbar {
    background-color: var(--vscode-tab-activeBackground);
    border-bottom: 1px solid var(--vscode-tab-border);
    position: fixed;
    top: 0;
    left: 0;
    right: 0;
    z-index: 50;
    display: flex;
    align-items: center;
    justify-content: space-between;
    padding: 0.5rem 1rem;
    box-shadow: 0 4px 6px rgba(0, 0, 0, 0.1);
  }

  .navbar-brand {
    display: flex;
    align-items: center;
    gap: 0.75rem;
  }

  .navbar-end {
    margin-left: auto;
    display: flex;
    align-items: center;
  }

  /* Column utilities */
  .column {
    background-color: var(--vscode-panel-background);
    flex: 1 1 0%;
  }

  .columns {
    display: flex;
    flex-wrap: wrap;
    margin-left: -0.5rem;
    margin-right: -0.5rem;
  }

  .columns>* {
    padding-left: 0.5rem;
    padding-right: 0.5rem;
  }

  /* Size utilities matching Bulma */
  .is-size-7 {
    font-size: 0.75rem;
  }

  .is-size-6 {
    font-size: 0.875rem;
  }

  .is-size-5 {
    font-size: 1rem;
  }

  .is-size-4 {
    font-size: 1.125rem;
  }

  /* Visibility utilities */
  .is-hidden {
    display: none;
  }

  /* Flex utilities matching Bulma */
  .is-flex {
    display: flex;
  }

  .is-flex-direction-column {
    flex-direction: column;
  }

  .is-justify-content-space-between {
    justify-content: space-between;
  }

  .is-justify-content-center {
    justify-content: center;
  }

  .is-justify-content-flex-end {
    justify-content: flex-end;
  }

  .is-align-items-center {
    align-items: center;
  }

  /* VSCode Theme Components - Reusable across all panels */

  /* VSCode-compliant checkbox styling */
  .vscode-checkbox {
    width: 18px;
    height: 18px;
    appearance: none;
    -webkit-appearance: none;
    background: var(--vscode-checkbox-background, var(--vscode-input-background));
    border: 1px solid var(--vscode-checkbox-border, var(--vscode-input-border));
    border-radius: 3px;
    cursor: pointer;
    position: relative;
    vertical-align: middle;
    margin: 0;
  }

  .vscode-checkbox:hover {
    background: var(--vscode-checkbox-background, var(--vscode-input-background));
    border-color: var(--vscode-focusBorder);
  }

  .vscode-checkbox:checked {
    background: var(--vscode-checkbox-background, var(--vscode-input-background));
    border-color: var(--vscode-checkbox-border, var(--vscode-input-border));
  }

  .vscode-checkbox:checked::after {
    content: '✓';
    position: absolute;
    top: 50%;
    left: 50%;
    transform: translate(-50%, -50%);
    color: var(--vscode-checkbox-foreground, var(--vscode-foreground));
    font-size: 14px;
    font-weight: bold;
    line-height: 1;
  }

  .vscode-checkbox:focus {
    outline: 1px solid var(--vscode-focusBorder);
    outline-offset: 1px;
  }

  .checkbox-label {
    font-family: var(--vscode-font-family);
    font-size: var(--vscode-font-size);
    color: var(--vscode-foreground);
    user-select: none;
    cursor: pointer;
  }

  /* VSCode-compliant label styling */
  .vscode-label {
    font-family: var(--vscode-font-family);
    font-size: var(--vscode-font-size);
    font-weight: var(--vscode-font-weight, normal);
    color: var(--vscode-foreground);
  }

  /* Section headers */
  .vscode-section-header {
    font-family: var(--vscode-font-family);
    font-size: var(--vscode-font-size);
    font-weight: 600;
    color: var(--vscode-descriptionForeground);
  }

  /* Dynamic entry styles for form inputs with delete buttons */
  .dynamic-entry {
    display: flex;
    gap: 0.5rem;
    align-items: center;
    width: 100%;
    padding-right: 0.5rem;
  }

  .dynamic-entry input {
    flex: 1;
    min-width: 0;
  }

  .dynamic-entry button,
  .dynamic-delete-btn {
    padding: 0.25rem 0.5rem;
    background: transparent;
    /* Use descriptionForeground as base with reduced opacity for subtle appearance */
    color: var(--vscode-descriptionForeground, var(--vscode-foreground));
    opacity: 0.7;
    border: 1px solid var(--vscode-input-border);
    border-radius: 0.25rem;
    cursor: pointer;
    flex-shrink: 0;
    transition: all 0.2s ease;
    font-family: var(--vscode-font-family);
    font-size: var(--vscode-font-size);
  }

  .dynamic-entry button:hover,
  .dynamic-delete-btn:hover {
    /* Force red color - try VSCode variables first, then fallback to hard red */
    color: #dc3545 !important;
    /* Bootstrap danger red - guaranteed to be visible */
    opacity: 1 !important;
    /* Use list hover background which is consistently defined across themes */
    background: var(--vscode-list-hoverBackground, rgba(220, 53, 69, 0.1)) !important;
    border-color: var(--vscode-focusBorder, #dc3545) !important;
  }

  .xiom-mda-section {
    margin-left: 1.5rem;
    padding-left: 1rem;
    border-left: 1px solid var(--border);
  }

  .add-xiom-btn {
    margin-left: 0;
    align-self: flex-start;
  }

  .component-section-label {
    margin-bottom: 0.5rem;
    font-weight: 600;
    text-transform: uppercase;
    letter-spacing: 0.05em;
    color: var(--text-primary);
    border-bottom: 1px solid var(--border);
    padding-bottom: 0.25rem;
  }

  /* Panel tab navigation */
  .panel-tabs {
    display: flex;
    border-bottom: 1px solid var(--vscode-panel-border);
    -webkit-overflow-scrolling: touch;
  }

  /* Default: allow simple horizontal scroll where used */
  .panel-tabs:not(.panel-tabs--with-arrows) {
    overflow-x: auto;
    overflow-y: hidden;
    scrollbar-width: thin;
    /* Firefox */
  }

  /* Prevent tab buttons from shrinking; enable horizontal scroll */
  .panel-tabs .panel-tab-button {
    flex: 0 0 auto;
  }

  /* Scrollable Tab Bar with Arrow Buttons */
  .panel-tabs--with-arrows {
    align-items: center;
    gap: 4px;
  }

  .panel-tabs--with-arrows .tab-scroll-viewport {
    position: relative;
    flex: 1 1 auto;
    overflow-x: auto;
    /* scroll happens here */
    overflow-y: hidden;
    scrollbar-width: none;
    /* Firefox: hide */
  }

  .panel-tabs--with-arrows .tab-strip {
    display: flex;
    width: max-content;
    /* shrink to content so viewport can scroll */
    gap: 0;
    /* buttons already have padding */
  }

  .panel-tabs--with-arrows .tab-scroll-viewport::-webkit-scrollbar {
    display: none;
    /* Chrome/Safari: hide */
  }

  .tab-scroll-btn {
    appearance: none;
    background: transparent;
    color: var(--vscode-foreground);
    border: 1px solid transparent;
    border-radius: 4px;
    padding: 2px 6px;
    cursor: pointer;
    transition: background 0.15s ease, color 0.15s ease, opacity 0.15s ease;
  }

  .tab-scroll-btn:hover {
    background: var(--vscode-list-hoverBackground);
  }

  .tab-scroll-btn:disabled {
    opacity: 0.4;
    cursor: default;
  }

  .panel-tab-button {
    padding: 0.5rem 1rem;
    font-family: var(--vscode-font-family);
    font-size: var(--vscode-font-size);
    font-weight: 500;
    background-color: transparent;
    color: var(--vscode-foreground);
    border: none;
    border-bottom: 2px solid transparent;
    cursor: pointer;
    transition: all 0.2s ease;
  }

  .panel-tab-button:hover {
    background-color: var(--vscode-list-hoverBackground);
  }

  .panel-tab-button:focus {
    outline: none;
  }

  .panel-tab-button.tab-active {
    border-bottom-color: var(--vscode-activityBarBadge-background, var(--accent));
    color: var(--vscode-activityBarBadge-background, var(--accent));
    background-color: var(--vscode-tab-activeBackground);
  }

  /* Panel-specific font overrides */
  .panel-editor {
    font-family: var(--vscode-font-family);
    font-size: var(--vscode-font-size);
  }

  .panel-editor .panel-heading {
    font-family: var(--vscode-font-family);
    font-size: var(--vscode-font-size);
    font-weight: 600;
  }

  .panel-editor input,
  .panel-editor select,
  .panel-editor textarea,
  .panel-editor button {
    font-family: var(--vscode-font-family);
    font-size: var(--vscode-font-size);
  }

  /* Migrated from style.css */
  .panel-overlay {
    background-color: var(--vscode-editorWidget-background) !important;
    border: 1px solid var(--vscode-editorWidget-border) !important;
    position: fixed;
    z-index: 9999;
    box-shadow: 0 20px 25px rgba(0, 0, 0, 0.1);
  }

  .navbar-element-4a {
    background-color: var(--vscode-titleBar-activeBackground);
  }

  .ViewPortDrawer {
    background-color: var(--vscode-panel-background);
    border: 1px solid var(--vscode-panel-border);
    box-shadow: 0 4px 6px rgba(0, 0, 0, 0.1);
  }

  .box {
    background-color: var(--vscode-panel-background);
    border: 1px solid var(--vscode-panel-border);
    box-shadow: 0 4px 6px rgba(0, 0, 0, 0.1);
  }

  .panel-tabContainer {
    background-color: var(--vscode-panel-background);
    padding: 0;
  }

  .loading {
    position: absolute;
    top: 50%;
    left: 50%;
    width: 6rem;
    height: 6rem;
    transform: translate(-50%, -50%);
  }

  /* Cytoscape context menu styling */
  .cxtmenu {
    background-color: var(--vscode-dropdown-background);
    border: 1px solid var(--vscode-dropdown-border);
  }

  .cxtmenu-item {
    color: var(--vscode-dropdown-foreground);
  }

  .cxtmenu-item:hover {
    background-color: var(--vscode-list-hoverBackground);
  }
}

/* Custom utility classes */
@layer utilities {

  /* Text utilities */
  .has-text-weight-normal {
    font-weight: 400;
  }

  .has-text-weight-medium {
    font-weight: 500;
  }

  .has-text-weight-semibold {
    font-weight: 600;
  }

  .has-text-weight-bold {
    font-weight: 700;
  }

  .has-text-weight-light {
    font-weight: 300;
  }

  .has-text-white {
    color: #ffffff;
  }

  .has-text-left {
    text-align: left;
  }

  .has-text-right {
    text-align: right;
  }

  .has-text-center {
    text-align: center;
  }

  /* Background utilities */
  .has-background-4a {
    background-color: var(--vscode-titleBar-activeBackground);
    box-shadow: 0 4px 6px rgba(0, 0, 0, 0.1);
  }

  /* Unselectable text */
  .is-unselectable {
    user-select: none;
  }

  /* Prevent text selection on body by default - only allow in specific areas */
  body {
    user-select: none;
    -webkit-user-select: none;
    -moz-user-select: none;
    -ms-user-select: none;
  }

  /* Allow text selection in input fields, textareas, and editable content */
  input,
  textarea,
  [contenteditable="true"],
  .selectable-text {
    user-select: text;
    -webkit-user-select: text;
    -moz-user-select: text;
    -ms-user-select: text;
  }

  /* Field utilities */
  .field {
    margin-bottom: 1rem;
  }

  /* Form group utility */
  .form-group {
    padding-bottom: 0.5rem;
    /* same as Tailwind pb-2 */
  }

  .control {
    position: relative;
  }

  .has-icons-left .icon {
    position: absolute;
    left: 0.75rem;
    top: 50%;
    transform: translateY(-50%);
  }

  .has-icons-left .input-field {
    padding-left: 2.5rem;
  }

  /* Link utilities */
  .link {
    color: var(--vscode-textLink-foreground);
  }

  .link:hover {
    color: var(--vscode-textLink-activeForeground, var(--vscode-textLink-foreground));
  }

  .text-secondary {
    color: var(--text-secondary);
  }

  .border-default {
    border-color: var(--border);
  }
}

@keyframes spin {
  to {
    transform: rotate(360deg);
  }
}

/* Override cytoscape default styles for VSCode theme */
#cy {
  background-color: var(--vscode-editor-background);
  position: absolute !important;
  top: var(--navbar-height) !important;
  right: 0 !important;
  bottom: 0 !important;
  left: 0 !important;
  width: 100% !important;
  height: calc(100% - var(--navbar-height)) !important;
}

#cy:focus {
  outline: none;
}

#cy-leaflet {
  position: absolute !important;
  top: var(--navbar-height) !important;
  right: 0 !important;
  bottom: 0 !important;
  left: 0 !important;
  width: 100% !important;
  height: calc(100% - var(--navbar-height)) !important;
}<|MERGE_RESOLUTION|>--- conflicted
+++ resolved
@@ -474,7 +474,6 @@
     box-shadow: 0 0 0 2px var(--vscode-focusBorder);
   }
 
-<<<<<<< HEAD
   .navbar-menu {
     position: absolute;
     right: 0;
@@ -532,8 +531,6 @@
     opacity: 1;
   }
   
-=======
->>>>>>> 9b258a25
   /* Label styles */
   .label {
     color: var(--text-primary);
