--- conflicted
+++ resolved
@@ -15,13 +15,9 @@
   useSocket: boolean,
   socketAssignedPort: number,
   imageMapping: Record<string, string>,
-<<<<<<< HEAD
-  ifacePatternMapping: Record<string, string>
-=======
   ifacePatternMapping: Record<string, string>,
   defaultKind: string,
   defaultType: string
->>>>>>> bd082d55
 ): string {
 
   log.info(`allowedHostname in vscodeHtmlTemplate.ts: ${allowedHostname}`);
@@ -2000,11 +1996,8 @@
     <!-- Inject mapping configuration as global variables -->
     <script> window.imageMapping = ${JSON.stringify(imageMapping)}; </script>
     <script> window.ifacePatternMapping = ${JSON.stringify(ifacePatternMapping)}; </script>
-<<<<<<< HEAD
-=======
     <script> window.defaultKind = "${defaultKind}"; </script>
     <script> window.defaultType = "${defaultType}"; </script>
->>>>>>> bd082d55
 
     <script src="${jsOutDir}/topoViewerEditorEngine.js?ver=1"></script>
 
