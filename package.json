--- conflicted
+++ resolved
@@ -1143,14 +1143,9 @@
     "@types/mocha": "^10.0.10",
     "@types/node": "^22.15.29",
     "@types/vscode": "^1.100.0",
-<<<<<<< HEAD
     "@typescript-eslint/eslint-plugin": "^8.34.0",
     "@typescript-eslint/parser": "^8.34.0",
-=======
-    "@typescript-eslint/eslint-plugin": "^8.32.1",
-    "@typescript-eslint/parser": "^8.32.1",
     "@vscode/vsce": "^3.5.0",
->>>>>>> 6776022d
     "chai": "^5.2.0",
     "chai-as-promised": "^8.0.1",
     "chai-http": "^5.1.2",
